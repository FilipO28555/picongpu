/**
 * Copyright 2013-2014 Axel Huebl, Heiko Burau, Rene Widera, Richard Pausch, Felix Schmitt
 *
 * This file is part of PIConGPU. 
 * 
 * PIConGPU is free software: you can redistribute it and/or modify 
 * it under the terms of the GNU General Public License as published by 
 * the Free Software Foundation, either version 3 of the License, or 
 * (at your option) any later version. 
 * 
 * PIConGPU is distributed in the hope that it will be useful, 
 * but WITHOUT ANY WARRANTY; without even the implied warranty of 
 * MERCHANTABILITY or FITNESS FOR A PARTICULAR PURPOSE.  See the 
 * GNU General Public License for more details. 
 * 
 * You should have received a copy of the GNU General Public License 
 * along with PIConGPU.  
 * If not, see <http://www.gnu.org/licenses/>. 
 */

#include <iostream>

#include "simulation_defines.hpp"
#include "Particles.hpp"
#include <cassert>


#include "particles/Particles.kernel"

#include "dataManagement/DataConnector.hpp"
#include "mappings/kernel/AreaMapping.hpp"

#include "fields/FieldB.hpp"
#include "fields/FieldE.hpp"
#include "fields/FieldJ.hpp"

#include "particles/memory/buffers/ParticlesBuffer.hpp"
#include "ParticlesInit.kernel"
#include "mappings/simulation/GridController.hpp"

#include "simulationControl/MovingWindow.hpp"

#include <assert.h>
#include <limits>

#include "fields/numericalCellTypes/YeeCell.hpp"

namespace picongpu
{


using namespace PMacc;

template< typename T_DataVector, typename T_MethodsVector>
Particles<T_DataVector, T_MethodsVector>::Particles( GridLayout<simDim> gridLayout,
                                                     MappingDesc cellDescription,
                                                     SimulationDataId datasetID ) :
ParticlesBase<T_DataVector, T_MethodsVector, MappingDesc>( cellDescription ), fieldB( NULL ), fieldE( NULL ), fieldJurrent( NULL ), gridLayout( gridLayout ),
datasetID( datasetID )
{ 
    size_t sizeOfExchanges = 2 * 2 * ( BYTES_EXCHANGE_X + BYTES_EXCHANGE_Y + BYTES_EXCHANGE_Z ) + BYTES_EXCHANGE_X * 2 * 8;

    
    this->particlesBuffer = new BufferType( gridLayout.getDataSpace( ), gridLayout.getGuard( ) );

    log<picLog::MEMORY > ( "size for all exchange = %1% MiB" ) % ( (double) sizeOfExchanges / 1024. / 1024. );

    this->particlesBuffer->addExchange( Mask( LEFT ) + Mask( RIGHT ), BYTES_EXCHANGE_X, FrameType::CommunicationTag );
    this->particlesBuffer->addExchange( Mask( TOP ) + Mask( BOTTOM ), BYTES_EXCHANGE_Y, FrameType::CommunicationTag );
    //edges of the simulation area
    this->particlesBuffer->addExchange( Mask( RIGHT + TOP ) + Mask( LEFT + TOP ) +
                                        Mask( LEFT + BOTTOM ) + Mask( RIGHT + BOTTOM ), BYTES_EDGES, FrameType::CommunicationTag );

#if(SIMDIM==DIM3)
    this->particlesBuffer->addExchange( Mask( FRONT ) + Mask( BACK ), BYTES_EXCHANGE_Z, FrameType::CommunicationTag );
    //edges of the simulation area
    this->particlesBuffer->addExchange( Mask( FRONT + TOP ) + Mask( BACK + TOP ) +
                                        Mask( FRONT + BOTTOM ) + Mask( BACK + BOTTOM ),
                                        BYTES_EDGES, FrameType::CommunicationTag );
    this->particlesBuffer->addExchange( Mask( FRONT + RIGHT ) + Mask( BACK + RIGHT ) +
                                        Mask( FRONT + LEFT ) + Mask( BACK + LEFT ),
                                        BYTES_EDGES, FrameType::CommunicationTag );
    //corner of the simulation area
    this->particlesBuffer->addExchange( Mask( TOP + FRONT + RIGHT ) + Mask( TOP + BACK + RIGHT ) + Mask( BOTTOM + FRONT + RIGHT ) + Mask( BOTTOM + BACK + RIGHT ),
                                        BYTES_CORNER, FrameType::CommunicationTag );
    this->particlesBuffer->addExchange( Mask( TOP + FRONT + LEFT ) + Mask( TOP + BACK + LEFT ) + Mask( BOTTOM + FRONT + LEFT ) + Mask( BOTTOM + BACK + LEFT ),
                                        BYTES_CORNER, FrameType::CommunicationTag );
#endif
}

template< typename T_DataVector, typename T_MethodsVector>
void Particles<T_DataVector, T_MethodsVector>::createParticleBuffer( size_t gpuMemory )
{

    /*!\todo: this is the 4GB fix for GPUs with more than 4GB memory*/
    if ( gpuMemory >= UINT_MAX )
        gpuMemory = (size_t) ( UINT_MAX - 2 );

    this->particlesBuffer->createParticleBuffer( gpuMemory );

}

template< typename T_DataVector, typename T_MethodsVector>
Particles<T_DataVector, T_MethodsVector>::~Particles( )
{
    delete this->particlesBuffer;
}

template< typename T_DataVector, typename T_MethodsVector>
SimulationDataId Particles<T_DataVector, T_MethodsVector>::getUniqueId()
{
    return datasetID;
}

template< typename T_DataVector, typename T_MethodsVector>
void Particles<T_DataVector, T_MethodsVector>::synchronize( )
{
    this->particlesBuffer->deviceToHost( );
}

template< typename T_DataVector, typename T_MethodsVector>
void Particles<T_DataVector, T_MethodsVector>::syncToDevice( )
{
    this->particlesBuffer->hostToDevice( );
}

template< typename T_DataVector, typename T_MethodsVector>
void Particles<T_DataVector, T_MethodsVector>::init( FieldE &fieldE, FieldB &fieldB, FieldJ &fieldJ )
{
    this->fieldE = &fieldE;
    this->fieldB = &fieldB;
    this->fieldJurrent = &fieldJ;

<<<<<<< HEAD
    DataConnector::getInstance( ).registerData( *this );
=======
    this->datasetID = datasetID;

    Environment<>::getInstance( ).getDataConnector().registerData( *this, datasetID );
>>>>>>> 3a976236
}

template< typename T_DataVector, typename T_MethodsVector>
void Particles<T_DataVector, T_MethodsVector>::update( uint32_t )
{
    typedef particlePusher::ParticlePusher ParticlePush;

    typedef typename GetMargin<fieldSolver::FieldToParticleInterpolation>::LowerMargin LowerMargin;
    typedef typename GetMargin<fieldSolver::FieldToParticleInterpolation>::UpperMargin UpperMargin;

    typedef PushParticlePerFrame<ParticlePush, MappingDesc::SuperCellSize,
        fieldSolver::NumericalCellType > FrameSolver;

    typedef SuperCellDescription<
        typename MappingDesc::SuperCellSize,
        typename toTVec<LowerMargin>::type,
        typename toTVec<UpperMargin>::type
        > BlockArea;

    dim3 block( MappingDesc::SuperCellSize::getDataSpace( ) );

    __picKernelArea( kernelMoveAndMarkParticles<BlockArea>, this->cellDescription, CORE + BORDER )
        (block)
        ( this->getDeviceParticlesBox( ),
          this->fieldE->getDeviceDataBox( ),
          this->fieldB->getDeviceDataBox( ),
          FrameSolver( )
          );


    ParticlesBaseType::template shiftParticles < CORE + BORDER > ( );
    this->fillAllGaps( );

}

template< typename T_DataVector, typename T_MethodsVector>
void Particles<T_DataVector, T_MethodsVector>::reset( uint32_t )
{
    this->particlesBuffer->reset( );
}

template< typename T_DataVector, typename T_MethodsVector>
void Particles<T_DataVector, T_MethodsVector>::initFill( uint32_t currentStep )
{
    VirtualWindow window = MovingWindow::getInstance( ).getVirtualWindow( currentStep );
    PMACC_AUTO( simBox, Environment<simDim>::getInstance().getSubGrid().getSimulationBox( ) );

    /*calculate real simulation area offset from the beginning of the simulation*/
    DataSpace<simDim> localCells = gridLayout.getDataSpaceWithoutGuarding( );
    DataSpace<simDim> gpuCellOffset = simBox.getGlobalOffset( );
    gpuCellOffset.y( ) += window.slides * localCells.y( );

<<<<<<< HEAD

    uint32_t seed = GridController<simDim>::getInstance( ).getGlobalSize( ) * FrameType::CommunicationTag
        + GridController<simDim>::getInstance( ).getGlobalRank( );
=======
    // seed= (MPI_SIZE*CommunicationTag+MPI_Rank)^AlgoSeed 
    uint32_t seed = Environment<DIM3>::getInstance().getGridController().getGlobalSize( ) * FrameType::CommunicationTag
        + Environment<DIM3>::getInstance().getGridController().getGlobalRank( );
>>>>>>> 3a976236
    seed ^= POSITION_SEED;
    dim3 block( MappingDesc::SuperCellSize::getDataSpace( ) );

    if ( gasProfile::GAS_ENABLED )
    {
        const DataSpace<simDim> globalNrOfCells = simBox.getGlobalSize( );

        __picKernelArea( kernelFillGridWithParticles, this->cellDescription, CORE + BORDER + GUARD )
            (block)
            ( this->particlesBuffer->getDeviceParticleBox( ),
              this->particlesBuffer->hasSendExchange( TOP ), gpuCellOffset, seed, globalNrOfCells.y( ) );
    }

    this->fillAllGaps( );

    log<picLog::SIMULATION_STATE > ( "Wait for init particles finished (y offset = %1%)" ) % gpuCellOffset.y( );
    __getTransactionEvent( ).waitForFinished( );
}

template< typename T_DataVector, typename T_MethodsVector>
template< typename t_DataVector, typename t_MethodsVector>
void Particles<T_DataVector, T_MethodsVector>::deviceCloneFrom( Particles<t_DataVector, t_MethodsVector> &src )
{
    dim3 block( TILE_SIZE );
    DataSpace<simDim> superCells = this->particlesBuffer->getSuperCellsCount( );

    __picKernelArea( kernelCloneParticles, this->cellDescription, CORE + BORDER + GUARD )
        (block) ( this->getDeviceParticlesBox( ), src.getDeviceParticlesBox( ) );
    log<picLog::SIMULATION_STATE > ( "start clone particles" );
    this->fillAllGaps( );

    log<picLog::SIMULATION_STATE > ( "Wait for clone particles finished" );
    __getTransactionEvent( ).waitForFinished( );
}

template< typename T_DataVector, typename T_MethodsVector>
void Particles<T_DataVector, T_MethodsVector>::deviceAddTemperature( float_X energy )
{
    dim3 block( MappingDesc::SuperCellSize::getDataSpace( ) );
    DataSpace<simDim> superCells = this->particlesBuffer->getSuperCellsCount( );
<<<<<<< HEAD

    uint32_t seed = GridController<simDim>::getInstance( ).getGlobalSize( ) * FrameType::CommunicationTag
        + GridController<simDim>::getInstance( ).getGlobalRank( );
=======
    // seed= (MPI_SIZE*CommunicationTag+MPI_Rank)^AlgoSeed 
    uint32_t seed = Environment<DIM3>::getInstance().getGridController().getGlobalSize( ) * FrameType::CommunicationTag
        + Environment<DIM3>::getInstance().getGridController().getGlobalRank( );
>>>>>>> 3a976236
    seed ^= TEMPERATURE_SEED;

    __picKernelArea( kernelAddTemperature, this->cellDescription, CORE + BORDER + GUARD )
        (block) ( this->getDeviceParticlesBox( ), energy, seed );

    log<picLog::SIMULATION_STATE > ( "Wait for addTemperature finished" );
    __getTransactionEvent( ).waitForFinished( );
}

template< typename T_DataVector, typename T_MethodsVector>
void Particles<T_DataVector, T_MethodsVector>::deviceSetDrift( uint32_t currentStep )
{
    VirtualWindow window = MovingWindow::getInstance( ).getVirtualWindow( currentStep );

    dim3 block( MappingDesc::SuperCellSize::getDataSpace( ) );

    PMACC_AUTO( simBox, Environment<simDim>::getInstance().getSubGrid().getSimulationBox( ) );
    const DataSpace<simDim> localNrOfCells( simBox.getLocalSize( ) );
    const DataSpace<simDim> globalNrOfCells( simBox.getGlobalSize( ) );

    /* calculate real simulation area offset from the beginning of the simulation 
     */
    uint32_t simulationYCell = simBox.getGlobalOffset().y( ) +
        ( window.slides * localNrOfCells.y( ) );

    __picKernelArea( kernelSetDrift, this->cellDescription, CORE + BORDER + GUARD )
        (block)
        ( this->particlesBuffer->getDeviceParticleBox( ),
          simulationYCell,
          globalNrOfCells.y( ) );

    log<picLog::SIMULATION_STATE > ( "Wait for set drift finished" );
    __getTransactionEvent( ).waitForFinished( );
}

} // end namespace<|MERGE_RESOLUTION|>--- conflicted
+++ resolved
@@ -131,13 +131,7 @@
     this->fieldB = &fieldB;
     this->fieldJurrent = &fieldJ;
 
-<<<<<<< HEAD
-    DataConnector::getInstance( ).registerData( *this );
-=======
-    this->datasetID = datasetID;
-
-    Environment<>::getInstance( ).getDataConnector().registerData( *this, datasetID );
->>>>>>> 3a976236
+    Environment<>::getInstance( ).getDataConnector().registerData( *this );
 }
 
 template< typename T_DataVector, typename T_MethodsVector>
@@ -190,15 +184,9 @@
     DataSpace<simDim> gpuCellOffset = simBox.getGlobalOffset( );
     gpuCellOffset.y( ) += window.slides * localCells.y( );
 
-<<<<<<< HEAD
-
-    uint32_t seed = GridController<simDim>::getInstance( ).getGlobalSize( ) * FrameType::CommunicationTag
-        + GridController<simDim>::getInstance( ).getGlobalRank( );
-=======
-    // seed= (MPI_SIZE*CommunicationTag+MPI_Rank)^AlgoSeed 
-    uint32_t seed = Environment<DIM3>::getInstance().getGridController().getGlobalSize( ) * FrameType::CommunicationTag
-        + Environment<DIM3>::getInstance().getGridController().getGlobalRank( );
->>>>>>> 3a976236
+
+    uint32_t seed = Environment<simDim>::getInstance().getGridController().getGlobalSize( ) * FrameType::CommunicationTag
+        + Environment<simDim>::getInstance().getGridController().getGlobalRank( );
     seed ^= POSITION_SEED;
     dim3 block( MappingDesc::SuperCellSize::getDataSpace( ) );
 
@@ -239,15 +227,9 @@
 {
     dim3 block( MappingDesc::SuperCellSize::getDataSpace( ) );
     DataSpace<simDim> superCells = this->particlesBuffer->getSuperCellsCount( );
-<<<<<<< HEAD
-
-    uint32_t seed = GridController<simDim>::getInstance( ).getGlobalSize( ) * FrameType::CommunicationTag
-        + GridController<simDim>::getInstance( ).getGlobalRank( );
-=======
-    // seed= (MPI_SIZE*CommunicationTag+MPI_Rank)^AlgoSeed 
-    uint32_t seed = Environment<DIM3>::getInstance().getGridController().getGlobalSize( ) * FrameType::CommunicationTag
-        + Environment<DIM3>::getInstance().getGridController().getGlobalRank( );
->>>>>>> 3a976236
+
+    uint32_t seed = Environment<simDim>::getInstance().getGridController().getGlobalSize( ) * FrameType::CommunicationTag
+        + Environment<simDim>::getInstance().getGridController().getGlobalRank( );
     seed ^= TEMPERATURE_SEED;
 
     __picKernelArea( kernelAddTemperature, this->cellDescription, CORE + BORDER + GUARD )
