--- conflicted
+++ resolved
@@ -62,17 +62,10 @@
             reset();
         }
 
-<<<<<<< HEAD
-        int countRanks = GridController<simDim>::getInstance().getGpuNodes().productOfComponents();
+        int countRanks = Environment<simDim>::getInstance().getGridController().getGpuNodes().productOfComponents();
         int gatherRanks[countRanks];
         int groupRanks[countRanks];
-        mpiRank = GridController<simDim>::getInstance().getGlobalRank();
-=======
-        int countRanks = Environment<DIM3>::getInstance().getGridController().getGpuNodes().getElementCount();
-        int gatherRanks[countRanks];
-        int groupRanks[countRanks];
-        mpiRank = Environment<DIM3>::getInstance().getGridController().getGlobalRank();
->>>>>>> 3a976236
+        mpiRank = Environment<simDim>::getInstance().getGridController().getGlobalRank();
         if (!isActive)
             mpiRank = -1;
 
