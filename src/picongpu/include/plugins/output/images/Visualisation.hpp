--- conflicted
+++ resolved
@@ -536,16 +536,11 @@
         FieldE* fieldE = &(dc.getData<FieldE > (FieldE::getName(), true));
         FieldJ* fieldJ = &(dc.getData<FieldJ > (FieldJ::getName(), true));
         ParticlesType* particles = &(dc.getData<ParticlesType > (particleTag, true));
-<<<<<<< HEAD
-=======
-        
+
         PMACC_AUTO(simBox, Environment<simDim>::getInstance().getSubGrid().getSimulationBox());
->>>>>>> 3a976236
-
-        PMACC_AUTO(simBox, SubGrid<simDim>::getInstance().getSimulationBox());
         uint32_t globalOffset = 0;
 #if(SIMDIM==DIM3)
-        globalOffset = SubGrid<simDim>::getInstance().getSimulationBox().getGlobalOffset()[sliceDim];
+        globalOffset = Environment<simDim>::getInstance().getSubGrid().getSimulationBox().getGlobalOffset()[sliceDim];
 #endif
         
         typedef MappingDesc::SuperCellSize SuperCellSize;
@@ -675,19 +670,10 @@
     bool doDrawing()
     {
         assert(cellDescription != NULL);
-<<<<<<< HEAD
-        const DataSpace<simDim> globalRootCellPos(SubGrid<simDim>::getInstance().getSimulationBox().getGlobalOffset());
+        const DataSpace<simDim> globalRootCellPos(Environment<simDim>::getInstance().getSubGrid().getSimulationBox().getGlobalOffset());
 #if(SIMDIM==DIM3)
-        const bool tmp = globalRootCellPos[sliceDim] + SubGrid<simDim>::getInstance().getSimulationBox().getLocalSize()[sliceDim] > sliceOffset &&
+        const bool tmp = globalRootCellPos[sliceDim] + Environment<simDim>::getInstance().getSubGrid().getSimulationBox().getLocalSize()[sliceDim] > sliceOffset &&
               globalRootCellPos[sliceDim] <= sliceOffset;
-=======
-        const DataSpace<simDim> globalRootCellPos(Environment<simDim>::getInstance().getSubGrid().getSimulationBox().getGlobalOffset());
-        const bool tmp = globalRootCellPos[sliceDim] + Environment<simDim>::getInstance().getSubGrid().getSimulationBox().getLocalSize()[sliceDim] > sliceOffset &&
-            globalRootCellPos[sliceDim] <= sliceOffset;
-        /* std::cout << "do drawing ." << tmp << "." <<
-                 globalRootCellPos[sliceDim] + cellDescription->getGridLayout().getDataSpaceWithoutGuarding()[sliceDim] << ">" << sliceOffset <<
-                 "&&" << globalRootCellPos[sliceDim] << "<=" << sliceOffset << std::endl;*/
->>>>>>> 3a976236
         return tmp;
 #else
         return true;
